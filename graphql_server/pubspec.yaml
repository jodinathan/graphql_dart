--- conflicted
+++ resolved
@@ -8,15 +8,9 @@
   sdk: '>=2.15.0 <3.0.0'
 
 dependencies:
-<<<<<<< HEAD
   angel3_serialize: ^6.0.0
   graphql_schema2: ^4.0.0
   graphql_parser2: ^4.0.0
-=======
-  angel3_serialize: ^4.0.0
-  graphql_schema2: ^3.0.0
-  graphql_parser2: ^3.0.0
->>>>>>> 696fb11a
   collection: ^1.15.0
   meta: ^1.4.0
   recase: ^4.0.0
@@ -24,13 +18,8 @@
   tuple: ^2.0.0
 
 dev_dependencies:
-<<<<<<< HEAD
   lints: ^2.0.0
-  test: ^1.17.5
-=======
-  lints: ^1.0.0
   test: ^1.20.0
->>>>>>> 696fb11a
 
 dependency_overrides:
   graphql_parser2:
