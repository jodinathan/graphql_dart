--- conflicted
+++ resolved
@@ -126,11 +126,7 @@
       path: "../graphql_schema"
       relative: true
     source: path
-<<<<<<< HEAD
-    version: "2.1.0"
-=======
     version: "2.1.1"
->>>>>>> 5c649191
   http_multi_server:
     dependency: transitive
     description:
