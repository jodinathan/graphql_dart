<<<<<<< HEAD
# 1.1.4
* Fix broken int variable parsing - https://github.com/angel-dart/graphql/pull/32
=======
# 1.2.0
* Combine `ValueContext` and `VariableContext` into a single `InputValueContext` supertype.
    * Add `T computeValue(Map<String, dynamic> variables);`
    * Resolve [#23](https://github.com/angel-dart/graphql/issues/23).
* Deprecate old `ValueOrVariable` class, and parser/AST methods related to it.
>>>>>>> 87afea8e

# 1.1.3
* Add `Parser.nextName`, and remove all formerly-reserved words from the lexer.
Resolves [#19](https://github.com/angel-dart/graphql/issues/19).

# 1.1.2
* Parse the `subscription` keyword.

# 1.1.1
* Pubspec updates for Dart 2.

# 1.1.0
* Removed `GraphQLVisitor`.
* Enable parsing operations without an explicit
name.
* Parse `null`.
* Completely ignore commas.
* Ignore Unicode BOM, as per the spec.
* Parse object values.
* Parse enum values.<|MERGE_RESOLUTION|>--- conflicted
+++ resolved
@@ -1,13 +1,11 @@
-<<<<<<< HEAD
-# 1.1.4
-* Fix broken int variable parsing - https://github.com/angel-dart/graphql/pull/32
-=======
 # 1.2.0
 * Combine `ValueContext` and `VariableContext` into a single `InputValueContext` supertype.
     * Add `T computeValue(Map<String, dynamic> variables);`
     * Resolve [#23](https://github.com/angel-dart/graphql/issues/23).
 * Deprecate old `ValueOrVariable` class, and parser/AST methods related to it.
->>>>>>> 87afea8e
+
+# 1.1.4
+* Fix broken int variable parsing - https://github.com/angel-dart/graphql/pull/32
 
 # 1.1.3
 * Add `Parser.nextName`, and remove all formerly-reserved words from the lexer.
